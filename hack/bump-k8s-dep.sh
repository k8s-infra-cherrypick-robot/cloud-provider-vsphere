--- conflicted
+++ resolved
@@ -42,19 +42,11 @@
   local latest_version
 
   if [[ $current_version =~ $pre_release_regex ]]; then
-<<<<<<< HEAD
     echo "$current_version is a pre-release version, checking for the same minor version latest patch release." 1>&2
     minor_version=$(echo "$current_version" | grep -oP 'v[0-9]+\.[0-9]+')
     latest_version=$(go list -m -versions -json "$dep" | jq -r '.Versions[] | select(startswith("'"$minor_version"'"))' | tail -n 1)
   else
     echo "$current_version is a stable version, checking for the latest minor version." 1>&2
-=======
-    echo "$current_version is a pre-release version, checking for the same minor version latest patch release."
-    minor_version=$(echo "$current_version" | grep -oP 'v[0-9]+\.[0-9]+')
-    latest_version=$(go list -m -versions -json "$dep" | jq -r "$minor_version" '.Versions[] | select(startswith($minor_version))' | tail -n 1)
-  else
-    echo "$current_version is a stable version, checking for the latest minor version."
->>>>>>> 5ea9d74d
     latest_version=$(go list -m -versions -json "$dep" | jq -r '.Versions[-1]')
   fi
 
@@ -64,7 +56,6 @@
 
 check_and_bump_dependency() {
   dep=$1
-
   current_version=$(go list -m -f '{{.Version}}' "${dep}")
   latest_version=$(get_latest_version "$current_version" "$dep")
 
